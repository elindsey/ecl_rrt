use crossbeam_queue::ArrayQueue;
use crossbeam_utils::thread;
use pico_args::Arguments;
<<<<<<< HEAD
use rayon::iter::{
    IndexedParallelIterator, IntoParallelRefMutIterator, ParallelBridge, ParallelIterator,
};
=======
>>>>>>> 913f0551
use std::arch::x86_64::*;
use std::{
    cell::Cell,
    f32::consts::PI,
    ops::Neg,
    ops::{Add, AddAssign, BitAnd, BitOr, Div, Mul, MulAssign, Sub},
    time::Instant,
};

// TODO(eli): add config check for avx, avx2 and fma

const TOLERANCE: f32 = 0.0001;
const SIMD_WIDTH: usize = 8;

#[derive(Debug, Copy, Clone)]
struct WideI32(__m256i);

impl WideI32 {
    fn new(e7: i32, e6: i32, e5: i32, e4: i32, e3: i32, e2: i32, e1: i32, e0: i32) -> Self {
        Self(unsafe { _mm256_set_epi32(e7, e6, e5, e4, e3, e2, e1, e0) })
    }

    fn splat(x: i32) -> Self {
        Self(unsafe { _mm256_set1_epi32(x) })
    }

    fn select(x: WideI32, y: WideI32, mask: WideF32) -> WideI32 {
        WideI32(unsafe {
            _mm256_castps_si256(_mm256_blendv_ps(
                _mm256_castsi256_ps(x.0),
                _mm256_castsi256_ps(y.0),
                mask.0,
            ))
        })
    }
}

impl Add for WideI32 {
    type Output = Self;

    fn add(self, other: Self) -> Self {
        Self(unsafe { _mm256_add_epi32(self.0, other.0) })
    }
}

impl AddAssign for WideI32 {
    fn add_assign(&mut self, other: Self) {
        self.0 = unsafe { _mm256_add_epi32(self.0, other.0) }
    }
}

#[derive(Debug, Copy, Clone)]
struct WideF32(__m256);

impl WideF32 {
    fn load(x: &[f32]) -> Self {
        assert!(x.len() >= SIMD_WIDTH);
        // aligning this would require some hoops on vec alloc
        // https://stackoverflow.com/questions/60180121/how-do-i-allocate-a-vecu8-that-is-aligned-to-the-size-of-the-cache-line
        Self(unsafe { _mm256_loadu_ps(x.as_ptr()) })
    }

    fn any(&self) -> bool {
        self.mask() != 0
    }

    fn mask(&self) -> i32 {
        unsafe { _mm256_movemask_ps(self.0) }
    }

    fn hmin(&self) -> f32 {
        // TODO(eli): tests
        unsafe {
            /*
            This can be done entirely in avx with permute2f128, but that is allegedly very
            slow on AMD prior to Zen2 (and is anecdotally slower on my Intels as well)

            initial m256
            1 2 3 4 5 6 7 8

            extract half, cast the other half down to m128, min
              1 2 3 4
              5 6 7 8
            = 1 2 3 4

            permute backwards, min
              1 2 3 4
              4 3 2 1
            = 1 2 2 1

            unpack hi, min
              1 2 2 1
              1 1 2 2
            = 1 1 2 1
            */
            let x = self.0;
            let y = _mm256_extractf128_ps(x, 1);
            let m1 = _mm_min_ps(_mm256_castps256_ps128(x), y);
            let m2 = _mm_permute_ps(m1, 27);
            let m2 = _mm_min_ps(m1, m2);
            let m3 = _mm_unpackhi_ps(m2, m2);
            let m = _mm_min_ps(m2, m3);
            _mm_cvtss_f32(m)
        }
    }

    fn splat(x: f32) -> Self {
        Self(unsafe { _mm256_set1_ps(x) })
    }

    fn select(x: WideF32, y: WideF32, mask: WideF32) -> WideF32 {
        WideF32(unsafe { _mm256_blendv_ps(x.0, y.0, mask.0) })
    }

    fn sqrt(&self) -> Self {
        Self(unsafe { _mm256_sqrt_ps(self.0) })
    }

    fn rsqrt(&self) -> Self {
        Self(unsafe { _mm256_rsqrt_ps(self.0) })
    }

    // approximate a sqrt using an inverse sqrt and one iteration of Newton-Raphson
    // https://en.wikipedia.org/wiki/Methods_of_computing_square_roots#Iterative_methods_for_reciprocal_square_roots
    // Note: on many architectures this is significantly faster than the sqrt intrinsic. But this is not so on Skylake
    // for this program: approx_sqrt crowds the ports with additional mul/subs so is net slower
    fn approx_sqrt(self) -> Self {
        let half = WideF32::splat(0.5);
        let three = WideF32::splat(3.0);
        let rsqrt = self.rsqrt();
        let x = three - rsqrt * rsqrt * self;
        rsqrt * half * x * self
    }

    fn gt(&self, other: Self) -> Self {
        Self(unsafe { _mm256_cmp_ps(self.0, other.0, _CMP_GT_OQ) })
    }

    fn lt(&self, other: Self) -> Self {
        Self(unsafe { _mm256_cmp_ps(self.0, other.0, _CMP_LT_OQ) })
    }

    fn eq(&self, other: Self) -> Self {
        Self(unsafe { _mm256_cmp_ps(self.0, other.0, _CMP_EQ_OQ) })
    }

    fn mul_add(x: Self, y: Self, z: Self) -> Self {
        Self(unsafe { _mm256_fmadd_ps(x.0, y.0, z.0) })
    }

    fn mul_sub(x: Self, y: Self, z: Self) -> Self {
        Self(unsafe { _mm256_fmsub_ps(x.0, y.0, z.0) })
    }
}

impl Add for WideF32 {
    type Output = Self;

    fn add(self, other: Self) -> Self {
        Self(unsafe { _mm256_add_ps(self.0, other.0) })
    }
}

impl AddAssign for WideF32 {
    fn add_assign(&mut self, other: Self) {
        self.0 = unsafe { _mm256_add_ps(self.0, other.0) }
    }
}

impl BitAnd for WideF32 {
    type Output = Self;

    fn bitand(self, other: Self) -> Self {
        Self(unsafe { _mm256_and_ps(self.0, other.0) })
    }
}

impl BitOr for WideF32 {
    type Output = Self;

    fn bitor(self, other: Self) -> Self {
        Self(unsafe { _mm256_or_ps(self.0, other.0) })
    }
}

impl Div for WideF32 {
    type Output = Self;

    fn div(self, other: Self) -> Self {
        Self(unsafe { _mm256_div_ps(self.0, other.0) })
    }
}

impl Sub for WideF32 {
    type Output = Self;

    fn sub(self, other: Self) -> Self {
        Self(unsafe { _mm256_sub_ps(self.0, other.0) })
    }
}

impl Mul for WideF32 {
    type Output = Self;

    fn mul(self, other: Self) -> Self {
        Self(unsafe { _mm256_mul_ps(self.0, other.0) })
    }
}

impl MulAssign for WideF32 {
    fn mul_assign(&mut self, other: Self) {
        self.0 = unsafe { _mm256_mul_ps(self.0, other.0) }
    }
}

impl Neg for WideF32 {
    type Output = Self;

    fn neg(self) -> Self {
        Self(unsafe { _mm256_xor_ps(self.0, _mm256_set1_ps(-0.0)) })
    }
}

#[derive(Debug, Copy, Clone, PartialEq)]
struct V3(f32, f32, f32);

impl V3 {
    fn dot(self, other: V3) -> f32 {
        self.0 * other.0 + self.1 * other.1 + self.2 * other.2
    }

    fn cross(self, other: V3) -> V3 {
        V3(
            self.1 * other.2 - self.2 * other.1,
            self.2 * other.0 - self.0 * other.2,
            self.0 * other.1 - self.1 * other.0,
        )
    }

    fn normalize(self) -> V3 {
        self * (1.0 / self.len())
    }

    fn reflect(self, normal: V3) -> V3 {
        self - normal * self.dot(normal) * 2.0
    }

    fn len(self) -> f32 {
        self.dot(self).sqrt()
    }

    fn is_unit_vector(self) -> bool {
        (self.dot(self) - 1.0).abs() < TOLERANCE
    }
}

impl Add for V3 {
    type Output = Self;

    fn add(self, other: Self) -> Self {
        Self(self.0 + other.0, self.1 + other.1, self.2 + other.2)
    }
}

impl Add<f32> for V3 {
    type Output = Self;

    fn add(self, rhs: f32) -> Self {
        Self(self.0 + rhs, self.1 + rhs, self.2 + rhs)
    }
}

impl AddAssign for V3 {
    fn add_assign(&mut self, other: Self) {
        *self = Self(self.0 + other.0, self.1 + other.1, self.2 + other.2)
    }
}

impl Div<f32> for V3 {
    type Output = Self;

    fn div(self, rhs: f32) -> Self {
        Self(self.0 / rhs, self.1 / rhs, self.2 / rhs)
    }
}

impl Sub for V3 {
    type Output = Self;

    fn sub(self, other: Self) -> Self {
        Self(self.0 - other.0, self.1 - other.1, self.2 - other.2)
    }
}

impl Sub<f32> for V3 {
    type Output = Self;

    fn sub(self, rhs: f32) -> Self {
        Self(self.0 - rhs, self.1 - rhs, self.2 - rhs)
    }
}

impl Mul for V3 {
    type Output = Self;

    fn mul(self, other: Self) -> Self {
        Self(self.0 * other.0, self.1 * other.1, self.2 * other.2)
    }
}

impl Mul<f32> for V3 {
    type Output = Self;

    fn mul(self, rhs: f32) -> Self {
        Self(self.0 * rhs, self.1 * rhs, self.2 * rhs)
    }
}

impl MulAssign<f32> for V3 {
    fn mul_assign(&mut self, rhs: f32) {
        *self = Self(self.0 * rhs, self.1 * rhs, self.2 * rhs)
    }
}

impl MulAssign for V3 {
    fn mul_assign(&mut self, other: Self) {
        *self = Self(self.0 * other.0, self.1 * other.1, self.2 * other.2)
    }
}

#[derive(Debug)]
struct Camera {
    origin: V3,
    x: V3,
    y: V3,
    z: V3,
    film_lower_left: V3,
    film_width: f32,
    film_height: f32,
}

impl Camera {
    fn new(look_from: V3, look_at: V3, aspect_ratio: f32) -> Camera {
        assert!(aspect_ratio > 1.0, "width must be greater than height");

        let origin = look_from - look_at;
        let z = origin.normalize();
        let x = V3(0.0, 0.0, 1.0).cross(z).normalize();
        let y = z.cross(x).normalize();

        let film_height = 1.0;
        let film_width = film_height * aspect_ratio;
        let film_lower_left = origin - z - y * 0.5 * film_height - x * 0.5 * film_width;

        Camera {
            origin,
            x,
            y,
            z,
            film_lower_left,
            film_width,
            film_height,
        }
    }
}

#[derive(Debug, Clone, PartialEq)]
enum MaterialType {
    Diffuse,
    Specular,
}

#[derive(Debug, Clone, PartialEq)]
struct Material {
    emit_color: V3,
    reflect_color: V3,
    t: MaterialType,
}

struct Sphere {
    p: V3,
    rsqrd: f32,
    m: Material,
}

impl Sphere {
    fn new(p: V3, r: f32, m: Material) -> Sphere {
        Sphere { p, rsqrd: r * r, m }
    }
}

struct Spheres {
    xs: Vec<f32>,
    ys: Vec<f32>,
    zs: Vec<f32>,
    rsqrds: Vec<f32>,
    mats: Vec<Material>,
}

impl Spheres {
    fn new(spheres: Vec<Sphere>) -> Self {
        let len = (spheres.len() + SIMD_WIDTH - 1) / SIMD_WIDTH * SIMD_WIDTH;

        let mut me = Self {
            xs: Vec::with_capacity(len),
            ys: Vec::with_capacity(len),
            zs: Vec::with_capacity(len),
            rsqrds: Vec::with_capacity(len),
            mats: Vec::with_capacity(len),
        };

        for s in spheres {
            me.xs.push(s.p.0);
            me.ys.push(s.p.1);
            me.zs.push(s.p.2);
            me.rsqrds.push(s.rsqrd);
            me.mats.push(s.m);
        }

        // pad everything out to the simd width
        me.xs.resize(len, 0.0);
        me.ys.resize(len, 0.0);
        me.zs.resize(len, 0.0);
        me.rsqrds.resize(len, 0.0);

        let default_mat = Material {
            emit_color: V3(0.0, 0.0, 0.0),
            reflect_color: V3(0.0, 0.0, 0.0),
            t: MaterialType::Specular,
        };
        me.mats.resize(len, default_mat);

        me
    }

    fn len(&self) -> usize {
        self.xs.len()
    }
}

// https://entropymine.com/imageworsener/srgbformula/
fn linear_to_srgb(x: f32) -> f32 {
    if x < 0.0 {
        0.0
    } else if x > 1.0 {
        1.0
    } else if x > 0.0031308 {
        1.055 * x.powf(1.0 / 2.4) - 0.055
    } else {
        x * 12.92
    }
}

thread_local! {
    static THREAD_RNG: Cell<u64> = {
        let mut buf = [0u8; 8];
        getrandom::getrandom(&mut buf).unwrap();
        Cell::new(u64::from_le_bytes(buf))
    };
}

fn rand_seed() -> u32 {
    let mut buf = [0u8; 4];
    getrandom::getrandom(&mut buf).unwrap();
    u32::from_le_bytes(buf)
}

fn thread_rand() -> u32 {
    // TODO(eli): thread local perf is terrible; causes function call and branching
    THREAD_RNG.with(|rng_cell| {
        let mut state = rng_cell.get();
        let randu = pcg(&mut state);
        rng_cell.set(state);
        randu
    })
}

// Algorithm "xor" from p. 4 of Marsaglia, "Xorshift RNGs"
// xorshift isn't great, but is good enough for our purposes and has two
// nice properties:
// 1. it only needs a u32 of state to generate a u32
// 2. it's easy to SIMD
fn xorshift(state: &mut u32) -> u32 {
    debug_assert!(*state != 0, "xorshift cannot be seeded with 0");
    let mut x = *state;
    x ^= x << 13;
    x ^= x >> 17;
    x ^= x << 5;
    *state = x;
    x
}

// pcg xsh rs 64/32 (mcg)
fn pcg(state: &mut u64) -> u32 {
    let s = *state;
    *state = s.wrapping_mul(6364136223846793005);
    (((s >> 22) ^ s) >> ((s >> 61) + 22)) as u32
}

fn randf(state: &mut u32) -> f32 {
    let randu = (xorshift(state) >> 9) | 0x3f800000;
    let randf = f32::from_bits(randu) - 1.0;
    randf
}

fn randf_range(state: &mut u32, min: f32, max: f32) -> f32 {
    min + (max - min) * randf(state)
}

fn cast(
    rng_state: &mut u32,
    bg: &Material,
    spheres: &Spheres,
    mut origin: V3,
    mut dir: V3,
    mut bounces: u32,
) -> (V3, u32) {
    let mut color = V3(0.0, 0.0, 0.0);
    let mut reflectance = V3(1.0, 1.0, 1.0);
    let orig_bounces = bounces;

    loop {
        debug_assert!(dir.is_unit_vector());
        let origin_xs = WideF32::splat(origin.0);
        let origin_ys = WideF32::splat(origin.1);
        let origin_zs = WideF32::splat(origin.2);

        let dir_x = WideF32::splat(dir.0);
        let dir_y = WideF32::splat(dir.1);
        let dir_z = WideF32::splat(dir.2);

        let mut hit_ids = WideI32::splat(-1);
        let mut hit_dists = WideF32::splat(f32::MAX);
        let mut iteration_ids = WideI32::new(7, 6, 5, 4, 3, 2, 1, 0);

        // TODO(eli): egregious bounds checking here
        for i in (0..spheres.len()).step_by(SIMD_WIDTH) {
            let sphere_xs = WideF32::load(&spheres.xs[i..i + SIMD_WIDTH]);
            let sphere_ys = WideF32::load(&spheres.ys[i..i + SIMD_WIDTH]);
            let sphere_zs = WideF32::load(&spheres.zs[i..i + SIMD_WIDTH]);
            let sphere_rsqrds = WideF32::load(&spheres.rsqrds[i..i + SIMD_WIDTH]);

            // this is sphere_relative_origin = origin - sphere_origin
            // but the math is flipped backwards because it saves us having to negate the b term
            let relative_xs = sphere_xs - origin_xs;
            let relative_ys = sphere_ys - origin_ys;
            let relative_zs = sphere_zs - origin_zs;
            let neg_b = dir_x * relative_xs;
            let neg_b = WideF32::mul_add(dir_y, relative_ys, neg_b);
            let neg_b = WideF32::mul_add(dir_z, relative_zs, neg_b);
            let c = WideF32::mul_sub(relative_xs, relative_xs, sphere_rsqrds);
            let c = WideF32::mul_add(relative_ys, relative_ys, c);
            let c = WideF32::mul_add(relative_zs, relative_zs, c);
            let discr = WideF32::mul_sub(neg_b, neg_b, c);

            let discrmask = discr.gt(WideF32::splat(0.0));
            if discrmask.any() {
                let root_term = discr.sqrt();
                let t0 = neg_b - root_term;
                let t1 = neg_b + root_term;

                // t0 if hit, else t1
                let t = WideF32::select(t1, t0, t0.gt(WideF32::splat(TOLERANCE)));
                let mask = discrmask & t.gt(WideF32::splat(TOLERANCE)) & t.lt(hit_dists);
                hit_ids = WideI32::select(hit_ids, iteration_ids, mask);
                hit_dists = WideF32::select(hit_dists, t, mask);
            }
            iteration_ids += WideI32::splat(SIMD_WIDTH as i32);
        }
        let hmin = hit_dists.hmin();
        if hmin < f32::MAX {
            let minmask = hit_dists.eq(WideF32::splat(hmin)).mask();
            let min_idx = minmask.trailing_zeros() as usize;

            let hit_ids_arr: [i32; SIMD_WIDTH] = unsafe { std::mem::transmute(hit_ids.0) };
            let hit_dists_arr: [f32; SIMD_WIDTH] = unsafe { std::mem::transmute(hit_dists.0) };

            let id = hit_ids_arr[min_idx] as usize;
            let hit_dist = hit_dists_arr[min_idx];
            let mat = &spheres.mats[id];

            if bounces == 0 {
                color += reflectance * mat.emit_color;
                break;
            } else {
                bounces -= 1;
                color += reflectance * mat.emit_color;
                reflectance *= mat.reflect_color;
                let hit_point = origin + dir * hit_dist;
                origin = hit_point;
                dir = match mat.t {
                    MaterialType::Specular => {
                        let sp = V3(spheres.xs[id], spheres.ys[id], spheres.zs[id]);
                        let hit_normal = (hit_point - sp).normalize();
                        dir.reflect(hit_normal)
                    }
                    MaterialType::Diffuse => {
                        let a = randf_range(rng_state, 0.0, 2.0 * PI);
                        let z = randf_range(rng_state, -1.0, 1.0);
                        let r = (1.0 - z * z).sqrt();
                        V3(r * a.cos(), r * a.sin(), z)
                    }
                }
            }
        } else {
            color += reflectance * bg.emit_color;
            break;
        }
    }
    (color, orig_bounces - bounces)
}

fn main() -> Result<(), Box<dyn std::error::Error>> {
    // flush denormals to zero
    unsafe { _MM_SET_FLUSH_ZERO_MODE(_MM_FLUSH_ZERO_ON) };

    let mut args = Arguments::from_env();
    let rays_per_pixel = args.opt_value_from_str(["-r", "--rays"])?.unwrap_or(100);
    let bounces = args.opt_value_from_str("--bounces")?.unwrap_or(8);
    let filename = args
        .opt_value_from_str("-o")?
        .unwrap_or("out.png".to_string());
    args.finish()?;

    // Materials
    let bg = Material {
        emit_color: V3(0.3, 0.4, 0.8),
        reflect_color: V3(0.0, 0.0, 0.0),
        t: MaterialType::Specular,
    };
    let ground = Material {
        emit_color: V3(0.0, 0.0, 0.0),
        reflect_color: V3(0.5, 0.5, 0.5),
        t: MaterialType::Diffuse,
    };
    let left = Material {
        emit_color: V3(0.0, 0.0, 0.0),
        reflect_color: V3(1.0, 0.0, 0.0),
        t: MaterialType::Specular,
    };
    let center = Material {
        emit_color: V3(0.4, 0.8, 0.9),
        reflect_color: V3(0.8, 0.8, 0.8),
        t: MaterialType::Specular,
    };
    let right = Material {
        emit_color: V3(0.0, 0.0, 0.0),
        reflect_color: V3(0.95, 0.95, 0.95),
        t: MaterialType::Specular,
    };

    let spheres = Spheres::new(vec![
        Sphere::new(V3(0.0, 0.0, -100.0), 100.0, ground),
        Sphere::new(V3(0.0, 0.0, 1.0), 1.0, center),
        Sphere::new(V3(-2.0, -3.0, 1.5), 0.3, right.clone()),
        Sphere::new(V3(-3.0, -6.0, 0.0), 0.3, right.clone()),
        Sphere::new(V3(-3.0, -5.0, 2.0), 0.5, left.clone()),
        Sphere::new(V3(3.0, -3.0, 0.8), 1.0, right.clone()),
        Sphere::new(V3(-3.0, -3.0, 2.0), 0.5, left.clone()),
        Sphere::new(V3(5.0, -3.0, 0.8), 1.0, right),
        Sphere::new(V3(3.0, -3.0, 2.0), 0.5, left),
    ]);

    let width = 1920;
    let height = 1080;
    let inv_width = 1.0 / (width as f32 - 1.0);
    let inv_height = 1.0 / (height as f32 - 1.0);
    let mut pixels = vec![V3(0.0, 0.0, 0.0); width * height];
    let cam = Camera::new(
        V3(0.0, -10.0, 1.0),
        V3(0.0, 0.0, 0.0),
        width as f32 / height as f32,
    );

    let threads = num_cpus::get();
    let chunk_size = 1024;
    assert!(width * height % chunk_size == 0);

    let start = Instant::now();
<<<<<<< HEAD
    let mut rays_shot = 0;
    for b in 0..batches {
        let batch_size = cmp::min(rays_per_batch, rays_per_pixel - rays_shot);

        pixels
            .chunks_mut(256)
            .enumerate()
            .par_bridge()
            .for_each_init(
                || thread_rand(),
                |rng_state, (i, chunk)| {
                    let i = i * 256;
                    for color in chunk {
                        let image_x = (i % width) as f32;
                        let image_y = (height - (i / width) - 1) as f32; // flip image right-side-up
                        for _ in 0..batch_size {
                            // calculate ratio we've moved along the image (y/height), step proportionally within the film
                            let rand_x = randf(rng_state);
                            let rand_y = randf(rng_state);
                            let film_x = cam.x * cam.film_width * (image_x + rand_x) * inv_width;
                            let film_y = cam.y * cam.film_height * (image_y + rand_y) * inv_height;
                            let film_p = cam.film_lower_left + film_x + film_y;

                            // remember that a pixel in float-space is a _range_. We want to send multiple rays within that range
                            // to do this we take the start of that range (what we calculated as the image projecting onto our film),
                            // then add a random [0,1) float
                            let ray_p = cam.origin;
                            let ray_dir = (film_p - cam.origin).normalize();
                            *color += cast(rng_state, &bg, &spheres, ray_p, ray_dir, bounces);
                        }
                    }
                },
            );
        rays_shot += batch_size;
        println!("Shot {} of {} rays", rays_shot, rays_per_pixel);

        let mut buf: Vec<u8> = Vec::with_capacity(width * height * 3);
        for p in &pixels {
            let c = *p / rays_shot as f32;
            buf.push((255.0 * linear_to_srgb(c.0)) as u8);
            buf.push((255.0 * linear_to_srgb(c.1)) as u8);
            buf.push((255.0 * linear_to_srgb(c.2)) as u8);
        }
=======
    {
        let jobs = ArrayQueue::new(width * height / chunk_size);
        pixels
            .chunks_mut(chunk_size)
            .enumerate()
            .for_each(|(i, chunk)| {
                jobs.push((i, chunk)).unwrap();
            });

        thread::scope(|s| {
            let handles: Vec<_> = (0..threads)
                .map(|_| {
                    s.spawn(|_| {
                        let mut rng_state = rand_seed();
                        let mut ray_count = 0;

                        while let Some((i, chunk)) = jobs.pop() {
                            let mut i = i * chunk.len();
                            for color in chunk {
                                let image_x = (i % width) as f32;
                                let image_y = (height - (i / width) - 1) as f32; // flip image right-side-up
                                i += 1;
                                for _ in 0..rays_per_pixel {
                                    // calculate ratio we've moved along the image (y/height), step proportionally within the film
                                    let rand_x = randf(&mut rng_state);
                                    let rand_y = randf(&mut rng_state);
                                    let film_x =
                                        cam.x * cam.film_width * (image_x + rand_x) * inv_width;
                                    let film_y =
                                        cam.y * cam.film_height * (image_y + rand_y) * inv_height;
                                    let film_p = cam.film_lower_left + film_x + film_y;

                                    // remember that a pixel in float-space is a _range_. We want to send multiple rays within that range
                                    // to do this we take the start of that range (what we calculated as the image projecting onto our film),
                                    // then add a random [0,1) float
                                    let ray_dir = (film_p - cam.origin).normalize();
                                    let (c, r) = cast(
                                        &mut rng_state,
                                        &bg,
                                        &spheres,
                                        cam.origin,
                                        ray_dir,
                                        bounces,
                                    );
                                    *color += c;
                                    ray_count += r;
                                }
                                *color = *color / rays_per_pixel as f32;
                            }
                        }
                        ray_count
                    })
                })
                .collect();

            let total_rays_shot: u32 = handles.into_iter().map(|h| h.join().unwrap()).sum();

            println!(
                "{:.3} Mray/s",
                total_rays_shot as f64 / 1_000_000.0 / start.elapsed().as_secs_f64()
            );
        })
        .unwrap();
    }
>>>>>>> 913f0551

    let mut buf: Vec<u8> = Vec::with_capacity(width * height * 3);
    for p in &pixels {
        buf.push((255.0 * linear_to_srgb(p.0)) as u8);
        buf.push((255.0 * linear_to_srgb(p.1)) as u8);
        buf.push((255.0 * linear_to_srgb(p.2)) as u8);
    }

    image::save_buffer(
        filename,
        &buf,
        width as u32,
        height as u32,
        image::ColorType::Rgb8,
    )?;
    println!("Rendering took {:.3}s", start.elapsed().as_secs_f32());
    Ok(())
}<|MERGE_RESOLUTION|>--- conflicted
+++ resolved
@@ -1,12 +1,6 @@
 use crossbeam_queue::ArrayQueue;
 use crossbeam_utils::thread;
 use pico_args::Arguments;
-<<<<<<< HEAD
-use rayon::iter::{
-    IndexedParallelIterator, IntoParallelRefMutIterator, ParallelBridge, ParallelIterator,
-};
-=======
->>>>>>> 913f0551
 use std::arch::x86_64::*;
 use std::{
     cell::Cell,
@@ -686,51 +680,6 @@
     assert!(width * height % chunk_size == 0);
 
     let start = Instant::now();
-<<<<<<< HEAD
-    let mut rays_shot = 0;
-    for b in 0..batches {
-        let batch_size = cmp::min(rays_per_batch, rays_per_pixel - rays_shot);
-
-        pixels
-            .chunks_mut(256)
-            .enumerate()
-            .par_bridge()
-            .for_each_init(
-                || thread_rand(),
-                |rng_state, (i, chunk)| {
-                    let i = i * 256;
-                    for color in chunk {
-                        let image_x = (i % width) as f32;
-                        let image_y = (height - (i / width) - 1) as f32; // flip image right-side-up
-                        for _ in 0..batch_size {
-                            // calculate ratio we've moved along the image (y/height), step proportionally within the film
-                            let rand_x = randf(rng_state);
-                            let rand_y = randf(rng_state);
-                            let film_x = cam.x * cam.film_width * (image_x + rand_x) * inv_width;
-                            let film_y = cam.y * cam.film_height * (image_y + rand_y) * inv_height;
-                            let film_p = cam.film_lower_left + film_x + film_y;
-
-                            // remember that a pixel in float-space is a _range_. We want to send multiple rays within that range
-                            // to do this we take the start of that range (what we calculated as the image projecting onto our film),
-                            // then add a random [0,1) float
-                            let ray_p = cam.origin;
-                            let ray_dir = (film_p - cam.origin).normalize();
-                            *color += cast(rng_state, &bg, &spheres, ray_p, ray_dir, bounces);
-                        }
-                    }
-                },
-            );
-        rays_shot += batch_size;
-        println!("Shot {} of {} rays", rays_shot, rays_per_pixel);
-
-        let mut buf: Vec<u8> = Vec::with_capacity(width * height * 3);
-        for p in &pixels {
-            let c = *p / rays_shot as f32;
-            buf.push((255.0 * linear_to_srgb(c.0)) as u8);
-            buf.push((255.0 * linear_to_srgb(c.1)) as u8);
-            buf.push((255.0 * linear_to_srgb(c.2)) as u8);
-        }
-=======
     {
         let jobs = ArrayQueue::new(width * height / chunk_size);
         pixels
@@ -795,7 +744,6 @@
         })
         .unwrap();
     }
->>>>>>> 913f0551
 
     let mut buf: Vec<u8> = Vec::with_capacity(width * height * 3);
     for p in &pixels {
